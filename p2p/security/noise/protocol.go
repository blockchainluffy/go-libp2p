package noise

import (
	"bufio"
	"context"
	"encoding/binary"
	"fmt"
	"net"
	"time"

	logging "github.com/ipfs/go-log"
	"github.com/libp2p/go-libp2p-core/crypto"
	"github.com/libp2p/go-libp2p-core/peer"

	ik "github.com/ChainSafe/go-libp2p-noise/ik"
	pb "github.com/ChainSafe/go-libp2p-noise/pb"
	xx "github.com/ChainSafe/go-libp2p-noise/xx"
)

var log = logging.Logger("noise")

const payload_string = "noise-libp2p-static-key:"

type secureSession struct {
	insecure net.Conn

	initiator bool
	prologue  []byte

	localKey   crypto.PrivKey
	localPeer  peer.ID
	remotePeer peer.ID

	local  peerInfo
	remote peerInfo

	xx_ns *xx.NoiseSession
	ik_ns *ik.NoiseSession

	xx_complete bool
	ik_complete bool

	noisePipesSupport   bool
	noiseStaticKeyCache map[peer.ID]([32]byte)

	noisePrivateKey [32]byte

	rw        bufio.ReadWriter
	msgBuffer []byte
}

type peerInfo struct {
	noiseKey  [32]byte // static noise key
	libp2pKey crypto.PubKey
}

// newSecureSession creates a noise session that can be configured to be initialized with a static
// noise key `noisePrivateKey`, a cache of previous peer noise keys `noiseStaticKeyCache`, an
// option `noisePipesSupport` to turn on or off noise pipes
//
// With noise pipes off, we always do XX
// With noise pipes on, we first try IK, if that fails, move to XXfallback
func newSecureSession(ctx context.Context, local peer.ID, privKey crypto.PrivKey, noisePrivateKey [32]byte,
	insecure net.Conn, remote peer.ID, noiseStaticKeyCache map[peer.ID]([32]byte),
	noisePipesSupport bool, initiator bool) (*secureSession, error) {

	if noiseStaticKeyCache == nil {
		noiseStaticKeyCache = make(map[peer.ID]([32]byte))
	}

	s := &secureSession{
		insecure:            insecure,
		initiator:           initiator,
		prologue:            []byte(ID),
		localKey:            privKey,
		localPeer:           local,
		remotePeer:          remote,
		noisePipesSupport:   noisePipesSupport,
		noiseStaticKeyCache: noiseStaticKeyCache,
		noisePrivateKey:     noisePrivateKey,
		rw:                  *bufio.NewReadWriter(bufio.NewReader(insecure), bufio.NewWriter(insecure)),
		msgBuffer:           []byte{},
	}

	s.rw.Writer.Flush()

	err := s.runHandshake(ctx)

	return s, err
}

func (s *secureSession) NoiseStaticKeyCache() map[peer.ID]([32]byte) {
	return s.noiseStaticKeyCache
}

func (s *secureSession) NoisePrivateKey() [32]byte {
	return s.noisePrivateKey
}

func (s *secureSession) readLength() (int, error) {
	buf := make([]byte, 2)
	_, err := s.insecure.Read(buf)
	return int(binary.BigEndian.Uint16(buf)), err
}

func (s *secureSession) writeLength(length int) error {
	buf := make([]byte, 2)
	binary.BigEndian.PutUint16(buf, uint16(length))
	_, err := s.insecure.Write(buf)
	return err
}

func (s *secureSession) setRemotePeerInfo(key []byte) (err error) {
	s.remote.libp2pKey, err = crypto.UnmarshalPublicKey(key)
	return err
}

func (s *secureSession) setRemotePeerID(key crypto.PubKey) (err error) {
	s.remotePeer, err = peer.IDFromPublicKey(key)
	return err
}

func (s *secureSession) verifyPayload(payload *pb.NoiseHandshakePayload, noiseKey [32]byte) (err error) {
	sig := payload.GetNoiseStaticKeySignature()
	msg := append([]byte(payload_string), noiseKey[:]...)

	log.Debugf("verifyPayload", "msg", fmt.Sprintf("%x", msg))

	ok, err := s.RemotePublicKey().Verify(msg, sig)
	if err != nil {
		return err
	} else if !ok {
		return fmt.Errorf("did not verify payload")
	}

	return nil
}

func (s *secureSession) runHandshake(ctx context.Context) error {
	// if we have the peer's noise static key and we support noise pipes, we can try IK
	if s.noiseStaticKeyCache[s.remotePeer] != [32]byte{} || s.noisePipesSupport {
		// known static key for peer, try IK  //

		buf, err := s.runHandshake_ik(ctx)
		if err != nil {
			log.Error("runHandshake_ik", "err", err)

			// IK failed, pipe to XXfallback
			err = s.runHandshake_xx(ctx, true, buf)
			if err != nil {
				log.Error("runHandshake_xx", "err", err)
				return fmt.Errorf("runHandshake_xx err %s", err)
			}

			s.xx_complete = true
		}

		s.ik_complete = true

	} else {
		// unknown static key for peer, try XX //

		err := s.runHandshake_xx(ctx, false, nil)
		if err != nil {
			log.Error("runHandshake_xx", "err", err)
			return err
		}

		s.xx_complete = true
	}

	return nil
}

func (s *secureSession) LocalAddr() net.Addr {
	return s.insecure.LocalAddr()
}

func (s *secureSession) LocalPeer() peer.ID {
	return s.localPeer
}

func (s *secureSession) LocalPrivateKey() crypto.PrivKey {
	return s.localKey
}

func (s *secureSession) LocalPublicKey() crypto.PubKey {
	return s.localKey.GetPublic()
}

func (s *secureSession) Read(buf []byte) (int, error) {
<<<<<<< HEAD
	//return s.insecure.Read(buf)
	l := len(buf)

	log.Debug("length", l)

	if l <= len(s.msgBuffer) {
		log.Debug("length < msgbuffer")

		copy(buf, s.msgBuffer)
		s.msgBuffer = s.msgBuffer[l:]
		return l, nil
	}

	l, err := s.readLength()
=======
	plaintext, err := s.ReadSecure()
>>>>>>> 5897e497
	if err != nil {
		log.Error("read length err", err)
		return 0, err
	}

	ciphertext := make([]byte, l)

<<<<<<< HEAD
	_, err = s.rw.Read(ciphertext)
=======
func (s *secureSession) ReadSecure() ([]byte, error) {
	l, err := s.readLength()
>>>>>>> 5897e497
	if err != nil {
		log.Error("read ciphertext err", err)
		return 0, err
	}

<<<<<<< HEAD
	plaintext, err := s.Decrypt(ciphertext)
=======
	ciphertext := make([]byte, l)
	_, err = s.insecure.Read(ciphertext)
>>>>>>> 5897e497
	if err != nil {
		log.Error("decrypt err", err)
		return 0, err
	}

	c := copy(buf, plaintext)

	if c < len(plaintext) {
		s.msgBuffer = append(s.msgBuffer, plaintext[len(buf):]...)
	}

	log.Debug("read", "plaintext", plaintext, len(plaintext))

	return c, nil
}

func (s *secureSession) RemoteAddr() net.Addr {
	return s.insecure.RemoteAddr()
}

func (s *secureSession) RemotePeer() peer.ID {
	return s.remotePeer
}

func (s *secureSession) RemotePublicKey() crypto.PubKey {
	return s.remote.libp2pKey
}

func (s *secureSession) SetDeadline(t time.Time) error {
	return s.insecure.SetDeadline(t)
}

func (s *secureSession) SetReadDeadline(t time.Time) error {
	return s.insecure.SetReadDeadline(t)
}

func (s *secureSession) SetWriteDeadline(t time.Time) error {
	return s.insecure.SetWriteDeadline(t)
}

func (s *secureSession) Write(in []byte) (int, error) {
<<<<<<< HEAD
=======
	err := s.WriteSecure(in)
	return len(in), err
}

func (s *secureSession) WriteSecure(in []byte) error {
>>>>>>> 5897e497
	ciphertext, err := s.Encrypt(in)
	if err != nil {
		//log.Error("encrypt error", err)
		return 0, err
	}

	err = s.writeLength(len(ciphertext))
	if err != nil {
		//log.Error("write length err", err)
		return 0, err
	}

	_, err = s.insecure.Write(ciphertext)
<<<<<<< HEAD
	return len(in), err
=======
	return err
>>>>>>> 5897e497
}

func (s *secureSession) Close() error {
	return s.insecure.Close()
}<|MERGE_RESOLUTION|>--- conflicted
+++ resolved
@@ -189,7 +189,6 @@
 }
 
 func (s *secureSession) Read(buf []byte) (int, error) {
-<<<<<<< HEAD
 	//return s.insecure.Read(buf)
 	l := len(buf)
 
@@ -204,9 +203,7 @@
 	}
 
 	l, err := s.readLength()
-=======
-	plaintext, err := s.ReadSecure()
->>>>>>> 5897e497
+
 	if err != nil {
 		log.Error("read length err", err)
 		return 0, err
@@ -214,23 +211,15 @@
 
 	ciphertext := make([]byte, l)
 
-<<<<<<< HEAD
 	_, err = s.rw.Read(ciphertext)
-=======
-func (s *secureSession) ReadSecure() ([]byte, error) {
-	l, err := s.readLength()
->>>>>>> 5897e497
+
 	if err != nil {
 		log.Error("read ciphertext err", err)
 		return 0, err
 	}
 
-<<<<<<< HEAD
 	plaintext, err := s.Decrypt(ciphertext)
-=======
-	ciphertext := make([]byte, l)
-	_, err = s.insecure.Read(ciphertext)
->>>>>>> 5897e497
+
 	if err != nil {
 		log.Error("decrypt err", err)
 		return 0, err
@@ -272,32 +261,21 @@
 }
 
 func (s *secureSession) Write(in []byte) (int, error) {
-<<<<<<< HEAD
-=======
-	err := s.WriteSecure(in)
+
+	ciphertext, err := s.Encrypt(in)
+	if err != nil {
+		//log.Error("encrypt error", err)
+		return 0, err
+	}
+
+	err = s.writeLength(len(ciphertext))
+	if err != nil {
+		//log.Error("write length err", err)
+		return 0, err
+	}
+
+	_, err = s.insecure.Write(ciphertext)
 	return len(in), err
-}
-
-func (s *secureSession) WriteSecure(in []byte) error {
->>>>>>> 5897e497
-	ciphertext, err := s.Encrypt(in)
-	if err != nil {
-		//log.Error("encrypt error", err)
-		return 0, err
-	}
-
-	err = s.writeLength(len(ciphertext))
-	if err != nil {
-		//log.Error("write length err", err)
-		return 0, err
-	}
-
-	_, err = s.insecure.Write(ciphertext)
-<<<<<<< HEAD
-	return len(in), err
-=======
-	return err
->>>>>>> 5897e497
 }
 
 func (s *secureSession) Close() error {
