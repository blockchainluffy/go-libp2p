package test

import (
	"fmt"
	"testing"
	"time"

	peer "github.com/libp2p/go-libp2p-peer"
	pt "github.com/libp2p/go-libp2p-peer/test"
	pstore "github.com/libp2p/go-libp2p-peerstore"
	ma "github.com/multiformats/go-multiaddr"
)

var addressBookSuite = map[string]func(book pstore.AddrBook) func(*testing.T){
	"AddAddress":           testAddAddress,
	"Clear":                testClearWorks,
	"SetNegativeTTLClears": testSetNegativeTTLClears,
	"UpdateTTLs":           testUpdateTTLs,
	"NilAddrsDontBreak":    testNilAddrsDontBreak,
	"AddressesExpire":      testAddressesExpire,
	"ClearWithIter":        testClearWithIterator,
	"PeersWithAddresses":   testPeersWithAddrs,
}

type AddrBookFactory func() (pstore.AddrBook, func())

func TestAddrBook(t *testing.T, factory AddrBookFactory) {
	for name, test := range addressBookSuite {
		// Create a new peerstore.
		ab, closeFunc := factory()

		// Run the test.
		t.Run(name, test(ab))

		// Cleanup.
		if closeFunc != nil {
			closeFunc()
		}
	}
}

func generateAddrs(count int) []ma.Multiaddr {
	var addrs = make([]ma.Multiaddr, count)
	for i := 0; i < count; i++ {
		addrs[i] = multiaddr(fmt.Sprintf("/ip4/1.1.1.%d/tcp/1111", i))
	}
	return addrs
}

func generatePeerIds(count int) []peer.ID {
	var ids = make([]peer.ID, count)
	for i := 0; i < count; i++ {
		ids[i], _ = pt.RandPeerID()
	}
	return ids
}

func testAddAddress(ab pstore.AddrBook) func(*testing.T) {
	return func(t *testing.T) {
		t.Run("add a single address", func(t *testing.T) {
			id := generatePeerIds(1)[0]
			addrs := generateAddrs(1)

			ab.AddAddr(id, addrs[0], time.Hour)

			testHas(t, addrs, ab.Addrs(id))
		})

		t.Run("idempotent add single address", func(t *testing.T) {
			id := generatePeerIds(1)[0]
			addrs := generateAddrs(1)

			ab.AddAddr(id, addrs[0], time.Hour)
			ab.AddAddr(id, addrs[0], time.Hour)

			testHas(t, addrs, ab.Addrs(id))
		})

		t.Run("add multiple addresses", func(t *testing.T) {
			id := generatePeerIds(1)[0]
			addrs := generateAddrs(3)

			ab.AddAddrs(id, addrs, time.Hour)
			testHas(t, addrs, ab.Addrs(id))
		})

		t.Run("idempotent add multiple addresses", func(t *testing.T) {
			id := generatePeerIds(1)[0]
			addrs := generateAddrs(3)

			ab.AddAddrs(id, addrs, time.Hour)
			ab.AddAddrs(id, addrs, time.Hour)

			testHas(t, addrs, ab.Addrs(id))
		})
	}
}

func testClearWorks(ab pstore.AddrBook) func(t *testing.T) {
	return func(t *testing.T) {
		ids := generatePeerIds(2)
		addrs := generateAddrs(5)

		ab.AddAddrs(ids[0], addrs[0:3], time.Hour)
		ab.AddAddrs(ids[1], addrs[3:], time.Hour)

		testHas(t, addrs[0:3], ab.Addrs(ids[0]))
		testHas(t, addrs[3:], ab.Addrs(ids[1]))

		ab.ClearAddrs(ids[0])
		testHas(t, nil, ab.Addrs(ids[0]))
		testHas(t, addrs[3:], ab.Addrs(ids[1]))

		ab.ClearAddrs(ids[1])
		testHas(t, nil, ab.Addrs(ids[0]))
		testHas(t, nil, ab.Addrs(ids[1]))
	}
}

func testSetNegativeTTLClears(m pstore.AddrBook) func(t *testing.T) {
	return func(t *testing.T) {
		id := generatePeerIds(1)[0]
		addr := generateAddrs(1)[0]

		m.SetAddr(id, addr, time.Hour)
		testHas(t, []ma.Multiaddr{addr}, m.Addrs(id))

		m.SetAddr(id, addr, -1)
		testHas(t, nil, m.Addrs(id))
	}
}

func testUpdateTTLs(m pstore.AddrBook) func(t *testing.T) {
	return func(t *testing.T) {
		t.Run("update ttl of peer with no addrs", func(t *testing.T) {
			id := generatePeerIds(1)[0]

			// Shouldn't panic.
			m.UpdateAddrs(id, time.Hour, time.Minute)
		})

		t.Run("update ttls successfully", func(t *testing.T) {
			ids := generatePeerIds(2)
			addrs1, addrs2 := generateAddrs(2), generateAddrs(2)

			// set two keys with different ttls for each peer.
			m.SetAddr(ids[0], addrs1[0], time.Hour)
			m.SetAddr(ids[0], addrs1[1], time.Minute)
			m.SetAddr(ids[1], addrs2[0], time.Hour)
			m.SetAddr(ids[1], addrs2[1], time.Minute)

			// Sanity check.
			testHas(t, addrs1, m.Addrs(ids[0]))
			testHas(t, addrs2, m.Addrs(ids[1]))

			// Will only affect addrs1[0].
			m.UpdateAddrs(ids[0], time.Hour, 100*time.Microsecond)

			// No immediate effect.
			testHas(t, addrs1, m.Addrs(ids[0]))
			testHas(t, addrs2, m.Addrs(ids[1]))

			// After a wait, addrs[0] is gone.
<<<<<<< HEAD
			time.Sleep(3000 * time.Millisecond)
=======
			time.Sleep(100 * time.Millisecond)
>>>>>>> b9b39391
			testHas(t, addrs1[1:2], m.Addrs(ids[0]))
			testHas(t, addrs2, m.Addrs(ids[1]))

			// Will only affect addrs2[0].
			m.UpdateAddrs(ids[1], time.Hour, 100*time.Microsecond)

			// No immediate effect.
			testHas(t, addrs1[1:2], m.Addrs(ids[0]))
			testHas(t, addrs2, m.Addrs(ids[1]))

<<<<<<< HEAD
			time.Sleep(3000 * time.Millisecond)
=======
			time.Sleep(100 * time.Millisecond)
>>>>>>> b9b39391

			// First addrs is gone in both.
			testHas(t, addrs1[1:], m.Addrs(ids[0]))
			testHas(t, addrs2[1:], m.Addrs(ids[1]))
		})

	}
}

func testNilAddrsDontBreak(m pstore.AddrBook) func(t *testing.T) {
	return func(t *testing.T) {
		id := generatePeerIds(1)[0]

		m.SetAddr(id, nil, time.Hour)
		m.AddAddr(id, nil, time.Hour)
	}
}

func testAddressesExpire(m pstore.AddrBook) func(t *testing.T) {
	return func(t *testing.T) {
		ids := generatePeerIds(2)
		addrs1 := generateAddrs(3)
		addrs2 := generateAddrs(2)

		m.AddAddrs(ids[0], addrs1, time.Hour)
		m.AddAddrs(ids[1], addrs2, time.Hour)

		testHas(t, addrs1, m.Addrs(ids[0]))
		testHas(t, addrs2, m.Addrs(ids[1]))

		m.AddAddrs(ids[0], addrs1, 2*time.Hour)
		m.AddAddrs(ids[1], addrs2, 2*time.Hour)

		testHas(t, addrs1, m.Addrs(ids[0]))
		testHas(t, addrs2, m.Addrs(ids[1]))

		m.SetAddr(ids[0], addrs1[0], 100*time.Microsecond)
		<-time.After(100 * time.Millisecond)
		testHas(t, addrs1[1:3], m.Addrs(ids[0]))
		testHas(t, addrs2, m.Addrs(ids[1]))

		m.SetAddr(ids[0], addrs1[2], 100*time.Microsecond)
		<-time.After(100 * time.Millisecond)
		testHas(t, addrs1[1:2], m.Addrs(ids[0]))
		testHas(t, addrs2, m.Addrs(ids[1]))

		m.SetAddr(ids[1], addrs2[0], 100*time.Microsecond)
		<-time.After(100 * time.Millisecond)
		testHas(t, addrs1[1:2], m.Addrs(ids[0]))
		testHas(t, addrs2[1:], m.Addrs(ids[1]))

		m.SetAddr(ids[1], addrs2[1], 100*time.Microsecond)
		<-time.After(100 * time.Millisecond)
		testHas(t, addrs1[1:2], m.Addrs(ids[0]))
		testHas(t, nil, m.Addrs(ids[1]))

		m.SetAddr(ids[0], addrs1[1], 100*time.Microsecond)
		<-time.After(100 * time.Millisecond)
		testHas(t, nil, m.Addrs(ids[0]))
		testHas(t, nil, m.Addrs(ids[1]))
	}
}

func testClearWithIterator(m pstore.AddrBook) func(t *testing.T) {
	return func(t *testing.T) {
		ids := generatePeerIds(2)
		addrs := generateAddrs(100)

		// Add the peers with 50 addresses each.
		m.AddAddrs(ids[0], addrs[:50], pstore.PermanentAddrTTL)
		m.AddAddrs(ids[1], addrs[50:], pstore.PermanentAddrTTL)

		if all := append(m.Addrs(ids[0]), m.Addrs(ids[1])...); len(all) != 100 {
			t.Fatal("expected pstore to contain both peers with all their maddrs")
		}

		// Since we don't fetch these peers, they won't be present in cache.

		m.ClearAddrs(ids[0])
		if all := append(m.Addrs(ids[0]), m.Addrs(ids[1])...); len(all) != 50 {
			t.Fatal("expected pstore to contain only addrs of peer 2")
		}

		m.ClearAddrs(ids[1])
		if all := append(m.Addrs(ids[0]), m.Addrs(ids[1])...); len(all) != 0 {
			t.Fatal("expected pstore to contain no addresses")
		}
	}
}

func testPeersWithAddrs(m pstore.AddrBook) func(t *testing.T) {
	return func(t *testing.T) {
		// cannot run in parallel as the store is modified.
		// go runs sequentially in the specified order
		// see https://blog.golang.org/subtests

		t.Run("empty addrbook", func(t *testing.T) {
			if peers := m.PeersWithAddrs(); len(peers) != 0 {
				t.Fatal("expected to find no peers")
			}
		})

		t.Run("non-empty addrbook", func(t *testing.T) {
			ids := generatePeerIds(2)
			addrs := generateAddrs(10)

			m.AddAddrs(ids[0], addrs[:5], pstore.PermanentAddrTTL)
			m.AddAddrs(ids[1], addrs[5:], pstore.PermanentAddrTTL)

			if peers := m.PeersWithAddrs(); len(peers) != 2 {
				t.Fatal("expected to find 2 peers")
			}
		})
	}
}

func testHas(t *testing.T, exp, act []ma.Multiaddr) {
	t.Helper()
	if len(exp) != len(act) {
		t.Fatalf("lengths not the same. expected %d, got %d\n", len(exp), len(act))
	}

	for _, a := range exp {
		found := false

		for _, b := range act {
			if a.Equal(b) {
				found = true
				break
			}
		}

		if !found {
			t.Fatalf("expected address %s not found", a)
		}
	}
}<|MERGE_RESOLUTION|>--- conflicted
+++ resolved
@@ -161,11 +161,7 @@
 			testHas(t, addrs2, m.Addrs(ids[1]))
 
 			// After a wait, addrs[0] is gone.
-<<<<<<< HEAD
-			time.Sleep(3000 * time.Millisecond)
-=======
 			time.Sleep(100 * time.Millisecond)
->>>>>>> b9b39391
 			testHas(t, addrs1[1:2], m.Addrs(ids[0]))
 			testHas(t, addrs2, m.Addrs(ids[1]))
 
@@ -176,11 +172,7 @@
 			testHas(t, addrs1[1:2], m.Addrs(ids[0]))
 			testHas(t, addrs2, m.Addrs(ids[1]))
 
-<<<<<<< HEAD
-			time.Sleep(3000 * time.Millisecond)
-=======
 			time.Sleep(100 * time.Millisecond)
->>>>>>> b9b39391
 
 			// First addrs is gone in both.
 			testHas(t, addrs1[1:], m.Addrs(ids[0]))
